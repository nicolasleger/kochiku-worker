--- conflicted
+++ resolved
@@ -1,23 +1,15 @@
 module BuildStrategy
   class BuildAllStrategy
     def execute_build(build_kind, test_files)
-<<<<<<< HEAD
       execute_with_timeout(
           "env -i HOME=$HOME"+
           " PATH=/usr/bin:/bin:/usr/sbin:/sbin:/usr/local/bin:/usr/X11/bin"+
+          " DISPLAY=localhost:0.1" +
           " TEST_RUNNER=#{build_kind}"+
           " RUN_LIST=#{test_files.join(',')}"+
           " bash --noprofile --norc -c 'ruby -v ; source ~/.rvm/scripts/rvm ; source .rvmrc ; mkdir log ; script/ci worker 2>log/stderr.log 1>log/stdout.log'",
         60 * 60     # 1 hour
       )
-=======
-      system "env -i HOME=$HOME"+
-      " PATH=/usr/bin:/bin:/usr/sbin:/sbin:/usr/local/bin:/usr/X11/bin"+
-      " DISPLAY=localhost:0.1" +
-      " TEST_RUNNER=#{build_kind}"+
-      " RUN_LIST=#{test_files.join(',')}"+
-      " bash --noprofile --norc -c 'ruby -v ; source ~/.rvm/scripts/rvm ; source .rvmrc ; mkdir log ; script/ci worker 2>log/stderr.log 1>log/stdout.log'"
->>>>>>> a53a8513
     end
 
     def artifacts_glob
