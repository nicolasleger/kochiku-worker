GEM
  remote: https://rubygems.org/
  specs:
    activesupport (4.2.5.1)
      i18n (~> 0.7)
      json (~> 1.7, >= 1.7.7)
      minitest (~> 5.1)
      thread_safe (~> 0.3, >= 0.3.4)
      tzinfo (~> 1.1)
    addressable (2.5.1)
      public_suffix (~> 2.0, >= 2.0.2)
    capistrano (3.2.1)
      i18n
      rake (>= 10.0.0)
      sshkit (~> 1.3)
    capistrano-bundler (1.1.2)
      capistrano (~> 3.0)
      sshkit (~> 1.2)
    capistrano-rvm (0.1.1)
      capistrano (~> 3.0)
      sshkit (~> 1.2)
    climate_control (0.0.3)
      activesupport (>= 3.0)
    cocaine (0.5.8)
      climate_control (>= 0.0.3, < 1.0)
    colorize (0.7.3)
    crack (0.4.3)
      safe_yaml (~> 1.0.0)
    diff-lcs (1.2.5)
    domain_name (0.5.20170404)
      unf (>= 0.0.5, < 1.0.0)
    hashdiff (0.3.4)
    http-cookie (1.0.3)
      domain_name (~> 0.5)
    i18n (0.7.0)
<<<<<<< HEAD
    json (1.8.3)
    memfs (1.0.0)
    mime-types (2.4.3)
=======
    json (1.8.6)
    mime-types (3.1)
      mime-types-data (~> 3.2015)
    mime-types-data (3.2016.0521)
>>>>>>> a4ecd29c
    minitest (5.8.4)
    mono_logger (1.1.0)
    multi_json (1.10.1)
    net-scp (1.2.1)
      net-ssh (>= 2.6.5)
    net-ssh (2.9.1)
    netrc (0.11.0)
    public_suffix (2.0.5)
    rack (1.6.4)
    rack-protection (1.5.3)
      rack
    rake (10.3.2)
    redis (3.1.0)
    redis-namespace (1.5.0)
      redis (~> 3.0, >= 3.0.4)
    resque (1.25.2)
      mono_logger (~> 1.0)
      multi_json (~> 1.0)
      redis-namespace (~> 1.3)
      sinatra (>= 0.9.2)
      vegas (~> 0.1.2)
    rest-client (2.0.2)
      http-cookie (>= 1.0.2, < 2.0)
      mime-types (>= 1.16, < 4.0)
      netrc (~> 0.8)
    retryable (2.0.3)
    rspec (3.2.0)
      rspec-core (~> 3.2.0)
      rspec-expectations (~> 3.2.0)
      rspec-mocks (~> 3.2.0)
    rspec-core (3.2.1)
      rspec-support (~> 3.2.0)
    rspec-expectations (3.2.0)
      diff-lcs (>= 1.2.0, < 2.0)
      rspec-support (~> 3.2.0)
    rspec-mocks (3.2.1)
      diff-lcs (>= 1.2.0, < 2.0)
      rspec-support (~> 3.2.0)
    rspec-support (3.2.2)
    safe_yaml (1.0.4)
    sinatra (1.4.5)
      rack (~> 1.4)
      rack-protection (~> 1.4)
      tilt (~> 1.3, >= 1.3.4)
    sshkit (1.5.1)
      colorize
      net-scp (>= 1.1.2)
      net-ssh (>= 2.8.0)
    thread_safe (0.3.5)
    tilt (1.4.1)
    tzinfo (1.2.2)
      thread_safe (~> 0.1)
    unf (0.1.4)
      unf_ext
    unf_ext (0.0.7.4)
    vegas (0.1.11)
      rack (>= 1.0.0)
    webmock (3.0.1)
      addressable (>= 2.3.6)
      crack (>= 0.3.2)
      hashdiff

PLATFORMS
  ruby

DEPENDENCIES
  capistrano (~> 3.0)
  capistrano-bundler (~> 1.1)
  capistrano-rvm
  cocaine
  json
  memfs
  rake
  resque
  rest-client
  retryable
  rspec (~> 3.0)
  webmock

BUNDLED WITH
   1.14.6<|MERGE_RESOLUTION|>--- conflicted
+++ resolved
@@ -33,16 +33,11 @@
     http-cookie (1.0.3)
       domain_name (~> 0.5)
     i18n (0.7.0)
-<<<<<<< HEAD
-    json (1.8.3)
+    json (1.8.6)
     memfs (1.0.0)
-    mime-types (2.4.3)
-=======
-    json (1.8.6)
     mime-types (3.1)
       mime-types-data (~> 3.2015)
     mime-types-data (3.2016.0521)
->>>>>>> a4ecd29c
     minitest (5.8.4)
     mono_logger (1.1.0)
     multi_json (1.10.1)
